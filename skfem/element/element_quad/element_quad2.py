--- conflicted
+++ resolved
@@ -11,7 +11,6 @@
     dim = 2
     maxdeg = 4
     dofnames = ['u', 'u', 'u']
-<<<<<<< HEAD
     doflocs = np.array([[0., 0.],
                         [1., 0.],
                         [1., 1.],
@@ -21,18 +20,7 @@
                         [.5, 1.],
                         [0., .5],
                         [.5, .5]])
-=======
-    doflocs = np.array([[-1., -1.],
-                        [ 1., -1.],
-                        [ 1., 1.],
-                        [-1., 1.],
-                        [.0, -1.],
-                        [1., .0],
-                        [.0, 1.],
-                        [-1., .0],
-                        [.0, .0]])
     mesh_type = MeshQuad
->>>>>>> f116b1ac
 
     def lbasis(self, X, i):
         X = 2 * X - 1
