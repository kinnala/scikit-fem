--- conflicted
+++ resolved
@@ -1,121 +1,4 @@
 import warnings
-<<<<<<< HEAD
-from collections import OrderedDict
-
-import meshio
-import numpy as np
-
-import skfem
-
-MESH_TYPE_MAPPING = OrderedDict([
-    ('tetra', skfem.MeshTet),
-    ('hexahedron', skfem.MeshHex),
-    ('triangle', skfem.MeshTri),
-    ('quad', skfem.MeshQuad),
-    ('line', skfem.MeshLine),
-])
-
-
-def from_meshio(m, force_mesh_type=None):
-    """Convert meshio mesh into :class:`skfem.mesh.Mesh`.
-
-    Parameters
-    ----------
-    m
-        The mesh object from meshio.
-    force_mesh_type
-        An optional string forcing the mesh type if automatic detection
-        fails. See skfem.importers.meshio.MESH_TYPE_MAPPING for possible values.
-
-    """
-
-    if force_mesh_type is None:
-        for k, v in MESH_TYPE_MAPPING.items():
-            # find first if match
-            if k in m.cells:
-                meshio_type, mesh_type = (k, MESH_TYPE_MAPPING[k])
-                break
-    else:
-        meshio_type, mesh_type = (force_mesh_type,
-                                  MESH_TYPE_MAPPING[force_mesh_type])
-
-    def strip_extra_coordinates(p):
-        if meshio_type == "line":
-            return p[:, :1]
-        if meshio_type in ("quad", "triangle"):
-            return p[:, :2]
-        return p
-
-    # create p and t
-    p = np.ascontiguousarray(strip_extra_coordinates(m.points).T)
-    t = np.ascontiguousarray(m.cells[meshio_type].T)
-
-    mtmp = mesh_type(p,
-                     (t[[0, 4, 3, 1, 7, 5, 2, 6]]
-                      if meshio_type == 'hexahedron'
-                      # vtk requires a different ordering
-                      else t))
-
-    try:
-        # element to boundary element type mapping
-        bnd_type = {
-            'line': 'vertex',
-            'triangle': 'line',
-            'quad': 'line',
-            'tetra': 'triangle',
-            'hexahedron': 'quad',
-        }[meshio_type]
-
-        def find_tagname(tag):
-            for key in m.field_data:
-                if m.field_data[key][0] == tag:
-                    return key
-            return None
-
-        # find subdomains
-        if 'gmsh:physical' in m.cell_data and meshio_type in m.cell_data['gmsh:physical']:
-            elements_tag = m.cell_data['gmsh:physical'][meshio_type]
-
-            subdomains = {}
-            tags = np.unique(elements_tag)
-
-            for tag in tags:
-                t_set = np.nonzero(tag == elements_tag)[0]
-                subdomains[find_tagname(tag)] = t_set
-
-        # find tagged boundaries
-        if 'gmsh:physical' in m.cell_data and bnd_type in m.cell_data['gmsh:physical']:
-            facets = m.cells[bnd_type]
-            facets_tag = m.cell_data['gmsh:physical'][bnd_type]
-            bndfacets = mtmp.boundary_facets()
-
-            # put meshio facets to dict
-            dic = {tuple(np.sort(facets[i])): facets_tag[i]
-                   for i in range(facets.shape[0])}
-
-            # get index of corresponding Mesh.facets for each meshio
-            # facet found in the dict
-            index = np.array([[dic[tuple(np.sort(mtmp.facets[:, i]))], i]
-                              for i in bndfacets
-                              if tuple(np.sort(mtmp.facets[:, i])) in dic])
-
-            # read meshio tag numbers and names
-            tags = index[:, 0]
-            boundaries = {}
-            for tag in np.unique(tags):
-                tagindex = np.nonzero(tags == tag)[0]
-                boundaries[find_tagname(tag)] = index[tagindex, 1]
-
-        mtmp.boundaries = boundaries
-        mtmp.subdomains = subdomains
-
-    except Exception as e:
-        warnings.warn("Unable to load tagged boundaries/subdomains.")
-
-    return mtmp
-=======
->>>>>>> 6a307703
-
 warnings.warn("skfem.importers is removed in the next release. "
               "Use skfem.io instead.", DeprecationWarning)
 
