--- conflicted
+++ resolved
@@ -645,11 +645,10 @@
             A[M][:, U],
             A[M][:, M] + A[M][:, S] @ T,
         ]], 'csr')
-<<<<<<< HEAD
 
     if b.ndim == 1:
-        y = np.concatenate((b[U] - A[U].T[S].T @ g,
-                            b[M] - A[M].T[S].T @ g))
+        y = np.concatenate((b[U] - A[U][:, S] @ g,
+                            b[M] - A[M][:, S] @ g))
     else:
         y = bmat([
             [
@@ -662,19 +661,11 @@
                  + T.T @ b[S].T[S].T @ T
                  + sp.diags((A[M].T[S].T @ g, ), (0, )))
             ]], 'csr')
-=======
-    y = np.concatenate((b[U] - A[U][:, S] @ g,
-                        b[M] - A[M][:, S] @ g))
->>>>>>> b06d1b60
 
     return (
         B,
         y,
-<<<<<<< HEAD
         np.zeros((b.shape[0]), dtype=B.dtype),
-=======
-        np.zeros_like(b, dtype=B.dtype),
->>>>>>> b06d1b60
         (
             np.concatenate((U, M, S)),
             lambda x: np.concatenate((x, T @ x[len(U):] + g)),
