"""This module contains utility functions such as convenient access to
SciPy linear solvers."""

import sys
import logging
from typing import Optional, Union, Tuple, Callable, Dict

import numpy as np
import scipy.sparse as sp
import scipy.sparse.csgraph as spg
import scipy.sparse.linalg as spl
from numpy import ndarray

if "pyodide" in sys.modules:
    from scipy.sparse.base import spmatrix
else:
    from scipy.sparse import spmatrix

from skfem.assembly import asm, BilinearForm, LinearForm, DofsView
from skfem.assembly.basis import AbstractBasis
from skfem.element import ElementVector
from skfem.generic_utils import deprecated


logger = logging.getLogger(__name__)


# custom types for describing input and output values


Solution = Union[ndarray, Tuple[ndarray, ndarray]]
LinearSolver = Callable[..., ndarray]
EigenSolver = Callable[..., Tuple[ndarray, ndarray]]
LinearSystem = Union[spmatrix,
                     Tuple[spmatrix, ndarray],
                     Tuple[spmatrix, spmatrix]]
CondensedSystem = Union[LinearSystem,
                        Tuple[spmatrix, ndarray, ndarray],
                        Tuple[spmatrix, ndarray, ndarray, ndarray],
                        Tuple[spmatrix, spmatrix, ndarray, ndarray]]
DofsCollection = Union[ndarray, DofsView, Dict[str, DofsView]]


# preconditioners, e.g. for :func:`skfem.utils.solver_iter_krylov`


def build_pc_ilu(A: spmatrix,
                 drop_tol: Optional[float] = 1e-4,
                 fill_factor: Optional[float] = 20) -> spl.LinearOperator:
    """Incomplete LU preconditioner."""
    P = spl.spilu(A.tocsc(), drop_tol=drop_tol, fill_factor=fill_factor)
    M = spl.LinearOperator(A.shape, matvec=P.solve)
    return M


def build_pc_diag(A: spmatrix) -> spmatrix:
    """Diagonal preconditioner."""
    return sp.spdiags(1.0/A.diagonal(), 0, A.shape[0], A.shape[0])


# solvers for :func:`skfem.utils.solve`


def solver_eigen_scipy(**kwargs) -> EigenSolver:
    """Solve generalized eigenproblem using SciPy (ARPACK).

    Returns
    -------
    EigenSolver
        A solver function that can be passed to :func:`solve`.

    """
    params = {
        'sigma': 10,
        'k': 5,
    }
    params.update(kwargs)

    def solver(K, M, **solve_time_kwargs):
        params.update(solve_time_kwargs)
        from scipy.sparse.linalg import eigs
        return eigs(K, M=M, **params)

    return solver


def solver_eigen_scipy_sym(**kwargs) -> EigenSolver:
    """Solve symmetric generalized eigenproblem using SciPy (ARPACK).

    Returns
    -------
    EigenSolver
        A solver function that can be passed to :func:`solve`.

    """
    params = {
        'sigma': 10,
        'k': 5,
        'mode': 'normal',
    }
    params.update(kwargs)

    def solver(K, M, **solve_time_kwargs):
        params.update(solve_time_kwargs)
        from scipy.sparse.linalg import eigsh
        return eigsh(K, M=M, **params)

    return solver


def solver_direct_scipy(**kwargs) -> LinearSolver:
    """The default linear solver of SciPy."""

    def solver(A, b, **solve_time_kwargs):
        kwargs.update(solve_time_kwargs)
        return spl.spsolve(A, b, **kwargs)

    return solver


def solver_iter_krylov(krylov: Optional[LinearSolver] = spl.cg,
                       verbose: Optional[bool] = False,
                       **kwargs) -> LinearSolver:
    """Krylov-subspace iterative linear solver.

    Parameters
    ----------
    krylov
        A Krylov iterative linear solver, like, and by default,
        :func:`scipy.sparse.linalg.cg`
    verbose
        If True, print the norm of the iterate.

    Any remaining keyword arguments are passed on to the solver, in particular
    tol and atol, the tolerances, maxiter, and M, the preconditioner.  If the
    last is omitted, a diagonal preconditioner is supplied using
    :func:`skfem.utils.build_pc_diag`.

    Returns
    -------
    LinearSolver
        A solver function that can be passed to :func:`solve`.

    """
    def callback(x):
        if verbose:
            print(np.linalg.norm(x))

    def solver(A, b, **solve_time_kwargs):
        kwargs.update(solve_time_kwargs)
        if 'M' not in kwargs:
            kwargs['M'] = build_pc_diag(A)
        sol, info = krylov(A, b, **{'callback': callback, **kwargs})
        if info > 0:
            logger.warning("Iterative solver did not converge.")
        elif info == 0 and verbose:
            print(f"{krylov.__name__} converged to "
                  + f"tol={kwargs.get('tol', 'default')} and "
                  + f"atol={kwargs.get('atol', 'default')}")
        return sol

    return solver


def solver_iter_pcg(**kwargs) -> LinearSolver:
    """Conjugate gradient solver, specialized from solver_iter_krylov"""
    return solver_iter_krylov(**kwargs)


def solver_iter_cg(**kwargs):
    """Pure Python conjugate gradient solver (for old scipy versions)."""

    def solver(A, b, **solve_time_kwargs):
        kwargs.update(solve_time_kwargs)
        maxiters = kwargs['maxiters'] if 'maxiters' in kwargs else 500
        tol = kwargs['tol'] if 'tol' in kwargs else 1e-10
        x = b
        r = b - A.dot(x)
        p = r
        rsold = np.dot(r, r)
        for k in range(maxiters):
            Ap = A.dot(p)
            alpha = rsold / np.dot(p, Ap)
            x = x + alpha * p
            r = r - alpha * Ap
            rsnew = np.dot(r, r)
            if np.sqrt(rsnew) < tol:
                break
            p = r + (rsnew / rsold) * p
            rsold = rsnew
        if k == maxiters:
            logger.warning("Iterative solver did not converge.")
        return x

    return solver


# solve and condense

def solve_eigen(A: spmatrix,
                M: spmatrix,
                x: Optional[ndarray] = None,
                I: Optional[ndarray] = None,
                solver: Optional[EigenSolver] = None,
                **kwargs) -> Tuple[ndarray, ndarray]:

    if solver is None:
        solver = solver_eigen_scipy(**kwargs)

    if x is not None and I is not None:
        L, X = solver(A, M, **kwargs)
        y = np.tile(x.copy()[:, None], (1, X.shape[1]))
        if isinstance(I, tuple):
            np.add.at(y, I[0], np.array([I[1](x) for x in X.T]).T)
        else:
            y[I] = X
        return L, y
    return solver(A, M, **kwargs)


def solve_linear(A: spmatrix,
                 b: ndarray,
                 x: Optional[ndarray] = None,
                 I: Optional[ndarray] = None,
                 solver: Optional[LinearSolver] = None,
                 **kwargs) -> ndarray:

    if solver is None:
        solver = solver_direct_scipy(**kwargs)

    if x is not None and I is not None:
        y = x.copy()
        if isinstance(I, tuple):
            np.add.at(y, I[0], I[1](solver(A, b, **kwargs)))
        else:
            y[I] = solver(A, b, **kwargs)
        return y
    return solver(A, b, **kwargs)


def solve(A: spmatrix,
          b: Union[ndarray, spmatrix],
          x: Optional[ndarray] = None,
          I: Optional[ndarray] = None,
          solver: Optional[Union[LinearSolver, EigenSolver]] = None,
          **kwargs) -> Solution:
    """Solve a linear system or a generalized eigenvalue problem.

    The remaining keyword arguments are passed to the solver.

    Parameters
    ----------
    A
        The system matrix
    b
        The right hand side vector or the mass matrix of a generalized
        eigenvalue problem.
    solver
        Choose one of the following solvers:
        :func:`skfem.utils.solver_direct_scipy` (default),
        :func:`skfem.utils.solver_eigen_scipy` (default),
        :func:`skfem.utils.solver_iter_pcg`,
        :func:`skfem.utils.solver_iter_krylov`.

    """
    logger.info("Solving linear system, shape={}.".format(A.shape))
    if isinstance(b, spmatrix):
        out = solve_eigen(A, b, x, I, solver, **kwargs)  # type: ignore
    elif isinstance(b, ndarray):
        out = solve_linear(A, b, x, I, solver, **kwargs)  # type: ignore
    else:
        raise NotImplementedError("Provided argument types not supported")
    logger.info("Solving done.")
    return out


def _flatten_dofs(S: Optional[DofsCollection]) -> Optional[ndarray]:
    if S is None:
        return None
    if isinstance(S, ndarray):
        return S
    elif isinstance(S, DofsView):
        return S.flatten()
    elif isinstance(S, dict):
        def _flatten_helper(S, key):
            if key in S and isinstance(S[key], DofsView):
                return S[key].flatten()
            raise NotImplementedError
        return np.unique(
            np.concatenate([_flatten_helper(S, key) for key in S])
        )
    raise NotImplementedError("Unable to flatten the given set of DOFs.")


def _init_bc(A: spmatrix,
             b: Optional[Union[ndarray, spmatrix]] = None,
             x: Optional[ndarray] = None,
             I: Optional[DofsCollection] = None,
             D: Optional[DofsCollection] = None) -> Tuple[Optional[ndarray],
                                                          ndarray,
                                                          ndarray,
                                                          ndarray]:

    D = _flatten_dofs(D)
    I = _flatten_dofs(I)

    if I is None and D is None:
        raise Exception("Either I or D must be given!")
    elif I is None and D is not None:
        I = np.setdiff1d(np.arange(A.shape[0]), D)
    elif D is None and I is not None:
        D = np.setdiff1d(np.arange(A.shape[0]), I)
    else:
        raise Exception("Give only I or only D!")

    assert isinstance(I, ndarray)
    assert isinstance(D, ndarray)

    if x is None:
        x = np.zeros(A.shape[0], dtype=A.dtype)
    elif b is None:
        b = np.zeros_like(x)

    return b, x, I, D


def enforce(A: spmatrix,
            b: Optional[Union[ndarray, spmatrix]] = None,
            x: Optional[ndarray] = None,
            I: Optional[DofsCollection] = None,
            D: Optional[DofsCollection] = None,
            diag: float = 1.,
            overwrite: bool = False) -> LinearSystem:
    r"""Enforce degrees-of-freedom of a linear system.

    An alternative to :func:`~skfem.utils.condense` which sets the matrix
    diagonals to one and right-hand side vector to the enforced
    degree-of-freedom value.

    .. note::

        The original system is both returned
        (for compatibility with :func:`skfem.utils.solve`) and optionally (if
        `overwrite`) modified (for performance).

    Parameters
    ----------
    A
        The system matrix
    b
        Optionally, the right hand side vector.
    x
        The values of the enforced degrees-of-freedom. If not given, assumed
        to be zero.
    I
        Specify either this or ``D``: The set of degree-of-freedom indices to
        solve for.
    D
        Specify either this or ``I``: The set of degree-of-freedom indices to
        enforce (rows/diagonal set to zero/one).
    overwrite
        Optionally, the original system is both modified (for performance) and
        returned (for compatibility with :func:`skfem.utils.solve`).  By
        default, ``False``.

    Returns
    -------
    LinearSystem
        A linear system with the enforced rows/diagonals set to zero/one.

    """
    b, x, I, D = _init_bc(A, b, x, I, D)

    Aout = A if overwrite else A.copy()

    # set rows on lhs to zero
    start = Aout.indptr[D]
    stop = Aout.indptr[D + 1]
    count = stop - start
    idx = np.ones(count.sum(), dtype=np.int64)
    idx[np.cumsum(count)[:-1]] -= count[:-1]
    idx = np.repeat(start, count) + np.cumsum(idx) - 1
    Aout.data[idx] = 0.

    # set diagonal value
    d = Aout.diagonal()
    d[D] = diag
    Aout.setdiag(d)

    if b is not None:
        if isinstance(b, spmatrix):
            # mass matrix (eigen- or initial value problem)
            bout = enforce(b, D=D, diag=0., overwrite=overwrite)
        else:
            # set rhs to the given value
            bout = b if overwrite else b.copy()
            bout[D] = x[D]
        return Aout, bout

    return Aout


def penalize(A: spmatrix,
             b: Optional[Union[ndarray, spmatrix]] = None,
             x: Optional[ndarray] = None,
             I: Optional[DofsCollection] = None,
             D: Optional[DofsCollection] = None,
             epsilon: Optional[float] = None,
             overwrite: bool = False) -> LinearSystem:
    r"""Penalize degrees-of-freedom of a linear system.

    Parameters
    ----------
    A
        The system matrix
    b
        Optionally, the right hand side vector.
    x
        The values of the penalized degrees-of-freedom. If not given, assumed
        to be zero.
    I
        Specify either this or ``D``: The set of degree-of-freedom indices to
        solve for.
    D
        Specify either this or ``I``: The set of degree-of-freedom indices to
        enforce (rows/diagonal set to zero/one).
    epsilon
        Very small value, the reciprocal of which penalizes deviations from
        the Dirichlet condition
    overwrite
        Optionally, the original system is both modified (for performance) and
        returned (for compatibility with :func:`skfem.utils.solve`).  By
        default, ``False``.

    Returns
    -------
    LinearSystem
        A linear system with the penalized diagonal and RHS entries set to
        very large values, 1/epsilon and x/epsilon, respectively.

    """
    b, x, I, D = _init_bc(A, b, x, I, D)

    Aout = A if overwrite else A.copy()

    d = Aout.diagonal()
    if epsilon is None:
        epsilon = 1e-10 / np.linalg.norm(d[D], np.inf).astype(float)
    d[D] = 1. / epsilon
    Aout.setdiag(d)

    if b is None:
        return Aout

    bout = b if overwrite else b.copy()
    # Nothing needs doing for mass matrix, but RHS vector needs penalty factor
    if not isinstance(b, spmatrix):
        bout[D] = x[D] / epsilon
    return Aout, bout


def condense(A: spmatrix,
             b: Optional[Union[ndarray, spmatrix]] = None,
             x: Optional[ndarray] = None,
             I: Optional[DofsCollection] = None,
             D: Optional[DofsCollection] = None,
             expand: bool = True) -> CondensedSystem:
    r"""Eliminate degrees-of-freedom from a linear system.

    The user should provide the linear system ``A`` and ``b``
    and either the set of DOFs to eliminate (``D``) or the set
    of DOFs to keep (``I``).  Optionally, nonzero values for
    the eliminated DOFs can be supplied via ``x``.

    .. note::

        Supports also generalized eigenvalue problems
        where ``b`` is a matrix.

    Example
    -------

    Suppose that the solution vector :math:`x` can be
    split as

    .. math::

       x = \begin{bmatrix}
           x_I\\
           x_D
       \end{bmatrix}

    where :math:`x_D` are known and :math:`x_I` are unknown.  This allows
    splitting the linear system as

    .. math::

       \begin{bmatrix}
           A_{II} & A_{ID}\\
           A_{DI} & A_{DD}
       \end{bmatrix}
       \begin{bmatrix}
           x_I\\
           x_D
       \end{bmatrix}
       =
       \begin{bmatrix}
           b_I\\
           b_D
       \end{bmatrix}

    which leads to the condensed system

    .. math::

       A_{II} x_I = b_I - A_{ID} x_D.


    As an example, let us assemble the matrix :math:`A` and the vector
    :math:`b` corresponding to the Poisson equation :math:`-\Delta u = 1`.

    .. doctest::

       >>> import skfem as fem
       >>> from skfem.models.poisson import laplace, unit_load
       >>> m = fem.MeshTri().refined(2)
       >>> basis = fem.CellBasis(m, fem.ElementTriP1())
       >>> A = laplace.assemble(basis)
       >>> b = unit_load.assemble(basis)

    The condensed system is obtained with :func:`skfem.utils.condense`.  Below
    we provide the DOFs to eliminate via the keyword argument
    ``D``.

    .. doctest::

       >>> AII, bI, xI, I = fem.condense(A, b, D=m.boundary_nodes())
       >>> AII.toarray()
       array([[ 4.,  0.,  0.,  0., -1., -1., -1., -1.,  0.],
              [ 0.,  4.,  0.,  0., -1.,  0., -1.,  0.,  0.],
              [ 0.,  0.,  4.,  0.,  0., -1.,  0., -1.,  0.],
              [ 0.,  0.,  0.,  4., -1., -1.,  0.,  0.,  0.],
              [-1., -1.,  0., -1.,  4.,  0.,  0.,  0.,  0.],
              [-1.,  0., -1., -1.,  0.,  4.,  0.,  0.,  0.],
              [-1., -1.,  0.,  0.,  0.,  0.,  4.,  0., -1.],
              [-1.,  0., -1.,  0.,  0.,  0.,  0.,  4., -1.],
              [ 0.,  0.,  0.,  0.,  0.,  0., -1., -1.,  4.]])
        >>> bI
        array([0.0625, 0.0625, 0.0625, 0.0625, 0.0625, 0.0625, 0.0625, 0.0625,
               0.0625])

    By default, the eliminated DOFs are set to zero.
    Different values can be provided through the keyword argument ``x``;
    see :ref:`ex14`.

    Parameters
    ----------
    A
        The system matrix
    b
        The right hand side vector, or zero if x is given, or the mass matrix
        for generalized eigenvalue problems.
    x
        The values of the condensed degrees-of-freedom. If not given, assumed
        to be zero.
    I
        The set of degree-of-freedom indices to include.
    D
        The set of degree-of-freedom indices to dismiss.
    expand
        If ``True`` (default), returns also `x` and `I`. As a consequence,
        :func:`skfem.utils.solve` will expand the solution vector
        automatically.

    Returns
    -------
    CondensedSystem
        The condensed linear system and (optionally) information about
        the boundary values.

    """
    b, x, I, D = _init_bc(A, b, x, I, D)

    ret_value: CondensedSystem = (None,)

    if b is None:
        ret_value = (A[I][:, I],)
    else:
        if isinstance(b, spmatrix):
            # generalized eigenvalue problem: don't modify rhs
            Aout = A[I][:, I]
            bout = b[I][:, I]
        elif isinstance(b, ndarray):
            Aout = A[I][:, I]
            bout = b[I] - A[I][:, D] @ x[D]
        else:
            raise Exception("Type of second arg not supported.")
        ret_value = (Aout, bout)

    if expand:
        ret_value += (x, I)

    return ret_value if len(ret_value) > 1 else ret_value[0]


def mpc(A: spmatrix,
        b: ndarray,
        S: Optional[ndarray] = None,
        M: Optional[ndarray] = None,
        T: Optional[spmatrix] = None,
        g: Optional[ndarray] = None) -> CondensedSystem:
    """Apply a multipoint constraint on the linear system.

    Parameters
    ----------
    A
    b
        The linear system to constrain.
    S
    M
    T
    g
        The constraint is of the form `x[S] = T @ x[M] + g`.

    """
    if M is None:
        M = np.array([], dtype=np.int64)
    if S is None:
        S = np.array([], dtype=np.int64)

    U = np.setdiff1d(np.arange(A.shape[0], dtype=np.int64),
                     np.concatenate((M, S)))

    if T is None:
        T = sp.eye(len(S), len(M))
    if g is None:
        g = np.zeros(len(S))

    B = bmat([
        [
            A[U][:, U],
            A[U][:, M] + A[U][:, S] @ T,
        ],
        [
            T.T @ A[S][:, U] + A[M][:, U],
            (A[M][:, M] + T.T @ A[S][:, M] + A[M][:, S] @ T
             + T.T @ A[S][:, S] @ T),
        ]], 'csr')

    if b.ndim == 1:
<<<<<<< HEAD
        y = np.concatenate((b[U] - A[U][:, S] @ g,
                            b[M] - A[M][:, S] @ g))
    else:
        y = bmat([
            [
                b[U][:, U],
                b[U][:, M] + b[U][:, S] @ T,
            ],
            [
                T.T @ b[S][:, U] + b[M][:, U],
                (b[M][:, M] + T.T @ b[S][:, M] + b[M][:, S] @ T
                + T.T @ b[S][:, S] @ T),
=======
        y = np.concatenate((b[U] - A[U].T[S].T @ g,
                            b[M] - A[M].T[S].T @ g))
    else:
        y = bmat([
            [
                b[U].T[U].T + sp.diags((A[U].T[S].T @ g, ), (0, )),
                b[U].T[M].T + b[U].T[S].T @ T,
            ],
            [
                T.T @ b[S].T[U].T + b[M].T[U].T,
                (b[M].T[M].T + T.T @ b[S].T[M].T + b[M].T[S].T @ T
                 + T.T @ b[S].T[S].T @ T
                 + sp.diags((A[M].T[S].T @ g, ), (0, )))
>>>>>>> 2ba8185e
            ]], 'csr')

    return (
        B,
        y,
<<<<<<< HEAD
        np.zeros((b.shape[0]), dtype=B.dtype),
=======
        np.zeros(b.shape[0], dtype=B.dtype),
>>>>>>> 2ba8185e
        (
            np.concatenate((U, M, S)),
            lambda x: np.concatenate((x, T @ x[len(U):] + g)),
        )
    )


# additional utilities


def bmat(blocks, *args, **kwargs):
    """A variant of scipy bmat which adds block indices to out.blocks."""
    m = len(blocks)
    n = len(blocks[0])

    # turn COOData into scipy/numpy
    blocks = [[coo.todefault() if hasattr(coo, 'todefault') else coo
               for coo in row] for row in blocks]

    sizes = []
    diff = 0

    for j in range(n - 1):
        for i in range(m):
            if blocks[i][j] is None:
                continue
            else:
                if len(blocks[i][j].shape) == 1:
                    sizes.append(blocks[i][j].shape[0] + diff)
                else:
                    sizes.append(blocks[i][j].shape[1] + diff)
                diff += sizes[-1]
                break

    mat = sp.bmat(blocks, *args, **kwargs)
    mat.blocks = sizes  # add block sizes as an attribute

    return mat


def rcm(A: spmatrix,
        b: ndarray) -> Tuple[spmatrix, ndarray, ndarray]:
    """Reverse Cuthill-McKee ordering."""
    p = spg.reverse_cuthill_mckee(A, symmetric_mode=False)
    return A[p].T[p].T, b[p], p


def adaptive_theta(est, theta=0.5, max=None):
    """For choosing which elements to refine in an adaptive strategy."""
    if max is None:
        return np.nonzero(theta * np.max(est) < est)[0]
    else:
        return np.nonzero(theta * max < est)[0]


@deprecated("Basis.project")
def projection(fun,
               basis_to: Optional[AbstractBasis] = None,
               basis_from: Optional[AbstractBasis] = None,
               diff: Optional[int] = None,
               I: Optional[ndarray] = None,
               expand: bool = False) -> ndarray:
    """Perform projections onto a finite element basis.

    Parameters
    ----------
    fun
        A solution vector or a function handle.
    basis_to
        The finite element basis to project to.
    basis_from
        The finite element basis to project from.
    diff
        Differentiate with respect to the given dimension.
    I
        Index set for limiting the projection to a subset.
    expand
        Passed to :func:`skfem.utils.condense`.

    Returns
    -------
    ndarray
        The projected solution vector.

    """

    @BilinearForm
    def mass(u, v, w):
        from skfem.helpers import dot, ddot
        p = 0
        if len(u.shape) == 2:
            p = u * v
        elif len(u.shape) == 3:
            p = dot(u, v)
        elif len(u.shape) == 4:
            p = ddot(u, v)
        return p

    if isinstance(fun, LinearForm):
        funv = fun
    else:
        @LinearForm
        def funv(v, w):
            p = fun(w.x) * v
            return sum(p) if isinstance(basis_to.elem, ElementVector) else p

    @BilinearForm
    def deriv(u, v, w):
        from skfem.helpers import grad
        du = grad(u)
        return du[diff] * v

    M = asm(mass, basis_to)

    if not isinstance(fun, ndarray):
        f = asm(funv, basis_to)
    else:
        if diff is not None:
            f = asm(deriv, basis_from, basis_to) @ fun
        else:
            f = asm(mass, basis_from, basis_to) @ fun

    if I is not None:
        return solve_linear(*condense(M, f, I=I, expand=expand))

    return solve_linear(M, f)


@deprecated("Basis.project")
def project(fun,
            basis_from: Optional[AbstractBasis] = None,
            basis_to: Optional[AbstractBasis] = None,
            diff: Optional[int] = None,
            I: Optional[ndarray] = None,
            expand: bool = False) -> ndarray:
    return projection(
        fun,
        basis_to=basis_to,
        basis_from=basis_from,
        diff=diff,
        I=I,
        expand=expand,
    )<|MERGE_RESOLUTION|>--- conflicted
+++ resolved
@@ -648,7 +648,6 @@
         ]], 'csr')
 
     if b.ndim == 1:
-<<<<<<< HEAD
         y = np.concatenate((b[U] - A[U][:, S] @ g,
                             b[M] - A[M][:, S] @ g))
     else:
@@ -661,31 +660,12 @@
                 T.T @ b[S][:, U] + b[M][:, U],
                 (b[M][:, M] + T.T @ b[S][:, M] + b[M][:, S] @ T
                 + T.T @ b[S][:, S] @ T),
-=======
-        y = np.concatenate((b[U] - A[U].T[S].T @ g,
-                            b[M] - A[M].T[S].T @ g))
-    else:
-        y = bmat([
-            [
-                b[U].T[U].T + sp.diags((A[U].T[S].T @ g, ), (0, )),
-                b[U].T[M].T + b[U].T[S].T @ T,
-            ],
-            [
-                T.T @ b[S].T[U].T + b[M].T[U].T,
-                (b[M].T[M].T + T.T @ b[S].T[M].T + b[M].T[S].T @ T
-                 + T.T @ b[S].T[S].T @ T
-                 + sp.diags((A[M].T[S].T @ g, ), (0, )))
->>>>>>> 2ba8185e
             ]], 'csr')
 
     return (
         B,
         y,
-<<<<<<< HEAD
-        np.zeros((b.shape[0]), dtype=B.dtype),
-=======
         np.zeros(b.shape[0], dtype=B.dtype),
->>>>>>> 2ba8185e
         (
             np.concatenate((U, M, S)),
             lambda x: np.concatenate((x, T @ x[len(U):] + g)),
