"""This module contains utility functions such as convenient access to
SciPy linear solvers."""

import warnings
from typing import Optional, Union, Tuple, Callable

import numpy as np
import scipy.sparse as sp
import scipy.sparse.csgraph as spg
import scipy.sparse.linalg as spl
from numpy import ndarray
from scipy.sparse import spmatrix

from skfem.assembly import asm, bilinear_form, linear_form, Dofs
from skfem.assembly.basis import Basis
from skfem.element import ElementVectorH1

LinearSolver = Callable[[spmatrix, ndarray], ndarray]
EigenSolver = Callable[[spmatrix, spmatrix], Tuple[ndarray, ndarray]]
# complex type for describing the return value of :func:`skfem.utils.condense`
CondensedSystem = Union[spmatrix,
                        Tuple[spmatrix, ndarray],
                        Tuple[spmatrix, spmatrix],
                        Tuple[spmatrix, ndarray, ndarray],
                        Tuple[spmatrix, ndarray, ndarray, ndarray],
                        Tuple[spmatrix, spmatrix, ndarray, ndarray]]


def condense(A: spmatrix,
             b: Optional[Union[ndarray, spmatrix]] = None,
             x: Optional[ndarray] = None,
             I: Optional[Union[ndarray, Dofs]] = None,
             D: Optional[Union[ndarray, Dofs]] = None,
             expand: bool = True) -> CondensedSystem:
    """Eliminate DOF's from a linear system.

    Supports also generalized eigenvalue problems.

    Parameters
    ----------
    A
        The system matrix
    b
        The right hand side vector or the mass matrix for generalized
        eigenvalue problems.
    x
        The values of the condensed DOF's. If not given, assumed to be zero.
    I
        The set of DOF numbers to keep. If :class:`skfem.assembly.Dofs` object
        is given, then it's flattened via :meth:`skfem.assembly.Dofs.all`.
    D
        The set of DOF numbers to dismiss.  If :class:`skfem.assembly.Dofs`
        object is given, then it's flattened via
        :meth:`skfem.assembly.Dofs.all`.
    expand
        If True, return x and I: :func:`skfem.utils.solve` will then expand the
        solution vector automatically. By default, the solution vector is not
        expanded.

    Returns
    -------
    spmatrix or (spmatrix, ndarray) or (spmatrix, spmatrix)
        The condensed system.

    """
    if isinstance(D, Dofs):
        D = D.all()

    if isinstance(I, Dofs):
        I = I.all()

    if x is None:
        x = np.zeros(A.shape[0])

    if I is None and D is None:
        raise Exception("Either I or D must be given!")
    elif I is None and D is not None:
        I = np.setdiff1d(np.arange(A.shape[0]), D)
    elif D is None and I is not None:
        D = np.setdiff1d(np.arange(A.shape[0]), I)
    else:
        raise Exception("Give only I or only D!")

    if b is None:
        ret_value = (A[I].T[I].T,)
    else:
        if isinstance(b, spmatrix):
            # generalized eigenvalue problem: don't modify rhs
            Aout = A[I].T[I].T
            bout = b[I].T[I].T
        elif isinstance(b, ndarray):
            Aout = A[I].T[I].T
            bout = b[I] - A[I].T[D].T @ x[D]
        else:
            raise Exception("The second arg type not supported.")
        ret_value = (Aout, bout)

    if expand:
        ret_value += (x, I)

    return ret_value if len(ret_value) > 1 else ret_value[0]


def rcm(A: spmatrix,
        b: ndarray) -> Tuple[spmatrix, ndarray, ndarray]:
    p = spg.reverse_cuthill_mckee(A, symmetric_mode=False)
    return A[p].T[p].T, b[p], p


def solver_eigen_scipy(sigma: float,
                       n: Optional[int] = 3,
                       mode: Optional[str] = 'normal',
                       **kwargs) -> EigenSolver:
    """Solve generalized eigenproblem using SciPy (ARPACK).

    Parameters
    ----------
    sigma
        The parameter for spectral shift, choose a value near the
        expected eigenvalues.
    n
        The number of eigenpairs to solve.

    Returns
    -------
    EigenSolver
        A solver function that can be passed to :func:`solve`.

    """
<<<<<<< HEAD
    def solver(K, M, **solve_time_kwargs):
        kwargs.update(solve_time_kwargs)
=======
    def solver(K, M, **kwargs):
>>>>>>> ee58f911
        from scipy.sparse.linalg import eigsh
        return eigsh(K, M=M, **{'sigma': sigma, 'k': n, 'mode': mode, **kwargs})
    return solver


<<<<<<< HEAD
def solver_direct_scipy(**kwargs) -> LinearSolver:
    def solver(A, b, **solve_time_kwargs):
        kwargs.update(solve_time_kwargs)
=======
def solver_direct_scipy() -> LinearSolver:
    def solver(A, b, **kwargs):
>>>>>>> ee58f911
        return spl.spsolve(A, b, **kwargs)
    return solver


def build_pc_ilu(A: spmatrix,
                 drop_tol: Optional[float] = 1e-4,
                 fill_factor: Optional[float] = 20) -> spl.LinearOperator:
    """Incomplete LU preconditioner."""
    P = spl.spilu(A.tocsc(), drop_tol=drop_tol, fill_factor=fill_factor)
    M = spl.LinearOperator(A.shape, matvec=P.solve)
    return M


def build_pc_diag(A: spmatrix) -> spmatrix:
    """Diagonal preconditioner."""
    return sp.spdiags(1.0/A.diagonal(), 0, A.shape[0], A.shape[0])


def solver_iter_krylov(krylov: Optional[LinearSolver] = spl.cg,
                       verbose: Optional[bool] = False) -> LinearSolver:
    """Krylov-subspace iterative linear solver.

    Parameters
    ----------
    krylov
        A Krylov iterative linear solver, like, and by default,
        :func:`scipy.sparse.linalg.cg`
    verbose
        If True, print the norm of the iterate.

<<<<<<< HEAD
    Any remaining keyword arguments are passed on to the solver, in
    particular tol and atol, the tolerances, maxiter, and M, the
    preconditioner.  If the last is omitted, a diagonal preconditioner
    is supplied using :func:`skfem.utils.build_pc_diag`.

=======
>>>>>>> ee58f911
    Returns
    -------
    LinearSolver
        A solver function that can be passed to :func:`solve`.

    """
    def callback(x):
        if verbose:
            print(np.linalg.norm(x))

<<<<<<< HEAD
    def solver(A, b, **solve_time_kwargs):
        kwargs.update(solve_time_kwargs)
=======
    def solver(A, b, **kwargs):
>>>>>>> ee58f911
        if 'M' not in kwargs:
            kwargs['M'] = build_pc_diag(A)
        sol, info = krylov(A, b, **{'callback': callback, **kwargs})
        if info > 0:
            warnings.warn("Convergence not achieved!")
        elif info == 0 and verbose:
            print(f"{krylov.__name__} converged to "
                  + f"tol={kwargs.get('tol', 'default')} and "
                  + f"atol={kwargs.get('atol', 'default')}")
        return sol

    return solver


def solver_iter_pcg(**kwargs) -> LinearSolver:
    """Conjugate gradient solver, specialized from solver_iter_krylov"""
    return solver_iter_krylov(**kwargs)


def solve(A: spmatrix,
          b: Union[ndarray, spmatrix],
          x: Optional[ndarray] = None,
          I: Optional[ndarray] = None,
          solver: Optional[Union[LinearSolver, EigenSolver]] = None,
          **kwargs) -> ndarray:
    """Solve a linear system or a generalized eigenvalue problem.

    Parameters
    ----------
    A
        The system matrix
    b
        The right hand side vector or the mass matrix of a generalized
        eigenvalue problem.
    solver
        Choose one of the following solvers:

            - :func:`skfem.utils.solver_direct_scipy` (default)
            - :func:`skfem.utils.solver_eigen_scipy` (default)
            - :func:`skfem.utils.solver_iter_pcg`
            - :func:`skfem.utils.solver_iter_krylov`

    The remaining keyword arguments are passed to the solver.

    """
    if solver is None:
        if isinstance(b, spmatrix):
            solver = solver_eigen_scipy(10.0, **kwargs)
            return solver(A, b)
        elif isinstance(b, ndarray):
            solver = solver_direct_scipy(**kwargs)

    if x is not None and I is not None:
        y = x.copy()
        y[I] = solver(A, b, **kwargs)
        return y
    else:
        return solver(A, b, **kwargs)


def adaptive_theta(est, theta=0.5, max=None):
    if max is None:
        return np.nonzero(theta*np.max(est) < est)[0]
    else:
        return np.nonzero(theta*max < est)[0]


def derivative(x: ndarray,
               basis1: Basis,
               basis0: Basis,
               i: Optional[int] = 0) -> ndarray:
    """Calculate the i'th partial derivative through projection.

    Parameters
    ----------
    x
        The solution vector.
    basis1
        The basis corresponding to the solution x (e.g. P_1).
    basis0
        The basis corresponding to the derivative field (e.g. P_0).
    i
        Return i'th partial derivative.

    Returns
    -------
    ndarray
        A new solution vector corresponding to the derivative.

    """

    @bilinear_form
    def deriv(u, du, v, dv, w):
        return du[i]*v

    @bilinear_form
    def mass(u, du, v, dv, w):
        return u*v

    A = asm(deriv, basis1, basis0)
    M = asm(mass, basis0)

    return solve(M, A @ x)


def L2_projection(fun,
                  basis: Basis,
                  ix: Optional[ndarray] = None) -> ndarray:
    """Initialize a solution vector with L2 projection.

    Parameters
    ----------
    fun
        The function to project.
    basis
        The finite element basis
    ix
        Do the projection only on a subset of DOF's.

    Returns
    -------
    ndarray
        The projected solution vector.

    """

    if ix is None:
        ix = np.arange(basis.N)

    @bilinear_form
    def mass(u, du, v, dv, w):
        p = u * v
        return sum(p) if isinstance(basis.elem, ElementVectorH1) else p

    @linear_form
    def funv(v, dv, w):
        p = fun(*w.x) * v
        return sum(p) if isinstance(basis.elem, ElementVectorH1) else p

    M = asm(mass, basis)
    f = asm(funv, basis)

    return solve(*condense(M, f, I=ix, expand=False))<|MERGE_RESOLUTION|>--- conflicted
+++ resolved
@@ -127,25 +127,16 @@
         A solver function that can be passed to :func:`solve`.
 
     """
-<<<<<<< HEAD
     def solver(K, M, **solve_time_kwargs):
         kwargs.update(solve_time_kwargs)
-=======
-    def solver(K, M, **kwargs):
->>>>>>> ee58f911
         from scipy.sparse.linalg import eigsh
         return eigsh(K, M=M, **{'sigma': sigma, 'k': n, 'mode': mode, **kwargs})
     return solver
 
 
-<<<<<<< HEAD
 def solver_direct_scipy(**kwargs) -> LinearSolver:
     def solver(A, b, **solve_time_kwargs):
         kwargs.update(solve_time_kwargs)
-=======
-def solver_direct_scipy() -> LinearSolver:
-    def solver(A, b, **kwargs):
->>>>>>> ee58f911
         return spl.spsolve(A, b, **kwargs)
     return solver
 
@@ -176,14 +167,11 @@
     verbose
         If True, print the norm of the iterate.
 
-<<<<<<< HEAD
     Any remaining keyword arguments are passed on to the solver, in
     particular tol and atol, the tolerances, maxiter, and M, the
     preconditioner.  If the last is omitted, a diagonal preconditioner
     is supplied using :func:`skfem.utils.build_pc_diag`.
 
-=======
->>>>>>> ee58f911
     Returns
     -------
     LinearSolver
@@ -194,12 +182,8 @@
         if verbose:
             print(np.linalg.norm(x))
 
-<<<<<<< HEAD
     def solver(A, b, **solve_time_kwargs):
         kwargs.update(solve_time_kwargs)
-=======
-    def solver(A, b, **kwargs):
->>>>>>> ee58f911
         if 'M' not in kwargs:
             kwargs['M'] = build_pc_diag(A)
         sol, info = krylov(A, b, **{'callback': callback, **kwargs})
