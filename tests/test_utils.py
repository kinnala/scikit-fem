--- conflicted
+++ resolved
@@ -5,11 +5,7 @@
 from numpy.testing import assert_almost_equal
 
 from skfem.assembly import CellBasis, Basis, LinearForm, asm, BilinearForm
-<<<<<<< HEAD
-from skfem.element import ElementTriP1, ElementQuad1
-=======
 from skfem.element import ElementTriP1, ElementQuad1, ElementTriP2
->>>>>>> 1b675d52
 from skfem.mesh import MeshTri, MeshQuad
 from skfem.utils import projection, enforce, condense, solve, mpc
 from skfem.models import laplace, mass, unit_load
@@ -95,8 +91,6 @@
     assert_almost_equal(y[basis.get_dofs('left')], y[basis.get_dofs(lambda x: x[0] == .5)])
 
 
-<<<<<<< HEAD
-=======
 def test_mpc_2x_periodic():
 
     m = MeshTri.init_sqsymmetric().refined(4)
@@ -122,7 +116,6 @@
 
 
 
->>>>>>> 1b675d52
 def test_mpc_doubly_periodic():
 
     m = MeshTri.init_sqsymmetric().refined(5)
@@ -163,12 +156,9 @@
 
     y = solve(*mpc(A, f, M=M, S=S, T=T))
 
-<<<<<<< HEAD
-=======
     assert_almost_equal(y[basis.get_dofs('left')], y[basis.get_dofs('right')])
     assert_almost_equal(y[basis.get_dofs('bottom')], y[basis.get_dofs('top')])
 
->>>>>>> 1b675d52
 
 def test_mpc_dirichlet():
 
