import unittest
<<<<<<< HEAD

import numpy as np

=======
import numpy as np
>>>>>>> 84e9d2e6
from skfem.mesh import *


class MeshTests(unittest.TestCase):
    """Test some of the methods in mesh classes
    that are not tested elsewhere."""
    def runTest(self):
        # Mesh.remove_elements
        m = MeshTri()
        m.refine()
        M = m.remove_elements([0])
        self.assertEqual(M.t.shape[1], 7)

        # Mesh.scale, Mesh.translate
        m = MeshHex()
        m.scale(0.5)
        m.translate((0.5, 0.5, 0.5))
        self.assertGreater(np.min(m.p), 0.4999)

        # Mesh3D.facets_satisfying
        self.assertEqual(len(m.facets_satisfying(lambda x,y,z: x==0.5)), 1)

class FaultyInputs(unittest.TestCase):
    """Check that faulty meshes are detected by the constructors."""
    def runTest(self):
        with self.assertRaises(Exception):
            # point belonging to no element
            m = MeshTri(np.array([[0,0],[0,1],[1,0],[1,1]]).T,
                        np.array([[0,1,2]]).T)
        with self.assertRaises(Exception):
            # wrong size inputs (t not matching to Mesh type)
            m = MeshTet(np.array([[0,0],[0,1],[1,0],[1,1]]).T,
                        np.array([[0,1,2]]).T)
        with self.assertRaises(Exception):
            # inputting trasposes
            m = MeshTri(np.array([[0,0],[0,1],[1,0],[1,1]]),
                        np.array([[0,1,2],[1,2,3]]))
        with self.assertRaises(Exception):
            # floats in element connectivity
            m = MeshTri(np.array([[0,0],[0,1],[1,0],[1,1]]).T,
                        np.array([[0.0,1.0,2.0],[1.0,2.0,3.0]]).T)

class Loading(unittest.TestCase):
    """Check that Mesh.load works properly."""
    def runTest(self):
        # submeshes
        m = MeshTet.load('examples/box.msh')
        self.assertTrue((m.boundaries['front'].p == m.submesh(lambda x,y,z: z==1).p).all())
        self.assertTrue((m.boundaries['back'].p == m.submesh(lambda x,y,z: z==0).p).all())
        self.assertTrue((m.boundaries['top'].p == m.submesh(lambda x,y,z: y==1).p).all())
        self.assertTrue((m.boundaries['top'].facets == m.submesh(lambda x,y,z: y==1).facets).all())
        self.assertTrue((m.boundaries['back'].facets == m.submesh(lambda x,y,z: z==0).facets).all())
        self.assertTrue((m.boundaries['front'].facets == m.submesh(lambda x,y,z: z==1).facets).all())
        #self.assertTrue((m.boundaries['top'].edges == m.submesh(lambda x,y,z: y==1).edges).all())
        #self.assertTrue((m.boundaries['back'].edges == m.submesh(lambda x,y,z: z==0).edges).all())
        #self.assertTrue((m.boundaries['front'].edges == m.submesh(lambda x,y,z: z==1).edges).all())
        m = MeshTri.load('examples/square.msh')
        self.assertTrue((m.boundaries['left'].p == m.submesh(lambda x,y: x==0).p).all())
        self.assertTrue((m.boundaries['right'].p == m.submesh(lambda x,y: x==1).p).all())
        self.assertTrue((m.boundaries['top'].p == m.submesh(lambda x,y: y==1).p).all())
        self.assertTrue((m.boundaries['top'].facets == m.submesh(lambda x,y: y==1).facets).all())
        self.assertTrue((m.boundaries['left'].facets == m.submesh(lambda x,y: x==0).facets).all())
        self.assertTrue((m.boundaries['right'].facets == m.submesh(lambda x,y: x==1).facets).all())<|MERGE_RESOLUTION|>--- conflicted
+++ resolved
@@ -1,11 +1,5 @@
 import unittest
-<<<<<<< HEAD
-
 import numpy as np
-
-=======
-import numpy as np
->>>>>>> 84e9d2e6
 from skfem.mesh import *
 
 
