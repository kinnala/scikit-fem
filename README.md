![scikit-fem](https://github.com/kinnala/scikit-fem/blob/master/logo.png?raw=true)

[![PyPI version](https://badge.fury.io/py/scikit-fem.svg)](https://badge.fury.io/py/scikit-fem)
[![Build Status](https://travis-ci.com/kinnala/scikit-fem.svg?branch=master)](https://travis-ci.com/kinnala/scikit-fem)
[![Documentation](https://img.shields.io/badge/docs-latest-brightgreen.svg)](https://kinnala.github.io/scikit-fem-docs)
[![Join the chat at https://gitter.im/scikit-fem/Lobby](https://badges.gitter.im/scikit-fem/Lobby.svg)](https://gitter.im/scikit-fem/Lobby?utm_source=badge&utm_medium=badge&utm_campaign=pr-badge&utm_content=badge)
[![License](https://img.shields.io/badge/license-BSD%203--Clause-blue.svg)](https://opensource.org/licenses/BSD-3-Clause)
[![DOI](https://zenodo.org/badge/115345426.svg)](https://zenodo.org/badge/latestdoi/115345426)

Easy to use finite element assemblers and the related tools.

> We have recently released 1.0.0 which includes many new features and
> deprecates older features (see changelog below). Unfortunately, our
> documentation is still in a fluid state and some examples may be broken or
> emit warnings. Thanks for your patience!

## Features

This library fills an important gap in the spectrum of finite element codes.
The library is *lightweight* meaning that it has *minimal dependencies*.
It contains *no compiled code* meaning that it's *easy to install* and
use on all platforms that support NumPy.  Despite being fully interpreted, the
code has a reasonably *good performance*.

## Examples

In the following snippet, we create a tetrahedral mesh with over 1 million
elements and assemble a discrete Laplace operator, all in just a few seconds.

```python
from skfem import *
import numpy as np

mesh = MeshTet.init_tensor(*((np.linspace(0, 1, 60),) * 3))
basis = InteriorBasis(mesh, ElementTetP1())

@BilinearForm
def laplace(u, v, w):
<<<<<<< HEAD
    from skfem.helpers import d, dot
    return dot(d(u), d(v))
=======
    from skfem.helpers import dot, grad
    return dot(grad(u), grad(v))
>>>>>>> 6d3468ad

A = asm(laplace, basis)
```

More examples can be found in the
[documentation](https://kinnala.github.io/scikit-fem-docs/learning.html).

## Installation

The most recent release can be installed simply by `pip install scikit-fem`.

For more cutting edge features, you can clone this repository.

## Acknowledgements

This project was started while working under a grant from the [Finnish Cultural Foundation](https://skr.fi/). The approach used in the finite element assembly has been inspired by the [work of A. Hannukainen and M. Juntunen](https://au.mathworks.com/matlabcentral/fileexchange/36108-hjfem_lite).

A list of people who have directly contributed to the project:

- Tom Gustafsson (Author)
- [Geordie McBain](https://github.com/gdmcbain)

*By contributing code to scikit-fem, you are agreeing to release it under BSD-3-Clause, see LICENSE.md.*

## In literature

The library has been used in the preparation of the following scientific works:

- Gustafsson, T., Stenberg, R., & Videman, J. (2020). On Nitsche's method for elastic contact problems. SIAM Journal on Scientific Computing, 42(2). [arXiv:1902.09312](https://arxiv.org/abs/1902.09312).
- Gustafsson, T., Stenberg, R., & Videman, J. (2019). Nitsche's Master-Slave Method for Elastic Contact Problems. [arXiv:1912.08279](https://arxiv.org/abs/1912.08279).
- McBain, G. D., Mallinson, S. G., Brown, B. R., Gustafsson, T. (2019). Three ways to compute multiport inertance. The ANZIAM Journal, 60, C140–C155.  [Open access](https://doi.org/10.21914/anziamj.v60i0.14058).
- Gustafsson, T., Stenberg, R., & Videman, J. (2019). Error analysis of Nitsche's mortar method. Numerische Mathematik, 142(4), 973–994. [Open access](https://link.springer.com/article/10.1007/s00211-019-01039-5).
- Gustafsson, T., Stenberg, R., & Videman, J. (2019). Nitsche's method for unilateral contact problems. Port. Math. 75, 189–204. arXiv preprint [arXiv:1805.04283](https://arxiv.org/abs/1805.04283).
- Gustafsson, T., Stenberg, R. & Videman, J. (2018). A posteriori estimates for conforming Kirchhoff plate elements. SIAM Journal on Scientific Computing, 40(3), A1386–A1407. arXiv preprint [arXiv:1707.08396](https://arxiv.org/abs/1707.08396).
- Gustafsson, T., Rajagopal, K. R., Stenberg, R., & Videman, J. (2018). An adaptive finite element method for the inequality-constrained Reynolds equation. Computer Methods in Applied Mechanics and Engineering, 336, 156–170. arXiv preprint [arXiv:1711.04274](https://arxiv.org/abs/1711.04274).
- Gustafsson, T., Stenberg, R., & Videman, J. (2018). A stabilised finite element method for the plate obstacle problem. BIT Numerical Mathematics, 59(1), 97–124. arXiv preprint [arXiv:1711.04166](https://arxiv.org/abs/1711.04166).
- Gustafsson, T., Stenberg, R., & Videman, J. (2017). Nitsche’s Method for the Obstacle Problem of Clamped Kirchhoff Plates. In European Conference on Numerical Mathematics and Advanced Applications, 407–415. Springer.
- Gustafsson, T., Stenberg, R., & Videman, J. (2017). A posteriori analysis of classical plate elements. Rakenteiden Mekaniikka, 50(3), 141–145. [Open access](https://rakenteidenmekaniikka.journal.fi/article/view/65004/26450).

In case you want to cite the library, you can use the DOI provided by [Zenodo](https://zenodo.org/badge/latestdoi/115345426).

## Changelog

All notable changes to this project will be documented in this section.

The format is based on [Keep a Changelog](https://keepachangelog.com/en/1.0.0/),
and this project adheres to [Semantic Versioning](https://semver.org/spec/v2.0.0.html).

### [Unreleased]

### [1.0.0] - 2020-04-04

#### Added
- New-style form constructors `BilinearForm`, `LinearForm`, and `Functional`
- `skfem.io.json` for serialization of meshes to/from json-files
- `ElementLinePp`, p-th order one-dimensional elements
- `ElementQuadP`, p-th order quadrilateral elements
- `ElementQuadDG` for transforming quadrilateral H1 elements to DG elements
- `ElementQuadBFS`, Bogner-Fox-Schmit element for biharmonic problems
- `ElementTriMini`, MINI-element for Stokes problems
- `ElementComposite` for using multiple elements in one bilinear form
- `ElementQuadS2`, quadratic Serendipity element
- `ElementLineHermite`, cubic Hermite element for Euler-Bernoulli beams
- `Mesh.define_boundary` for defining named boundaries
- `Mesh.from_basis` for defining high-order meshes
- `Basis.find_dofs` for finding degree-of-freedom indices
- `Basis.split` for splitting multicomponent solutions
- `MortarMapping` for supporting mortar methods in 2D

#### Deprecated
- `Basis.get_dofs` in favor of `Basis.find_dofs`
- Old-style form constructors `bilinear_form`, `linear_form`, and `functional`.

#### Changed
- Renamed `skfem.importers` to `skfem.io`
- Renamed `skfem.models.helpers` to `skfem.helpers`
- `skfem.utils.solve` will now expand also the solutions of eigenvalue problems
- `Basis.interpolate` returns `DiscreteField` objects instead ndarray tuples
- `Basis.interpolate` works now for vectorial elements

### [0.4.1] - 2020-01-19

#### Added
- Additional keyword arguments to `skfem.utils.solve` get passed on to linear solvers

#### Fixed
- Made `skfem.visuals.matplotlib` Python 3.6 compatible

### [0.4.0] - 2020-01-03

#### Changed
- Renamed `GlobalBasis` to `Basis`
- Moved all `Mesh.plot` and `Mesh.draw` methods to `skfem.visuals` module
- Made matplotlib an optional dependency<|MERGE_RESOLUTION|>--- conflicted
+++ resolved
@@ -36,13 +36,8 @@
 
 @BilinearForm
 def laplace(u, v, w):
-<<<<<<< HEAD
-    from skfem.helpers import d, dot
-    return dot(d(u), d(v))
-=======
     from skfem.helpers import dot, grad
     return dot(grad(u), grad(v))
->>>>>>> 6d3468ad
 
 A = asm(laplace, basis)
 ```
