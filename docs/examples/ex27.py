--- conflicted
+++ resolved
@@ -1,11 +1,7 @@
 r"""Backward-facing step.
 
 .. warning::
-<<<<<<< HEAD
-   This example requires the external package `pygmsh <https://pypi.org/project/pygmsh/>`_.
-=======
    This example requires the external package `pacopy 0.1.2 <https://pypi.org/project/pacopy/0.1.2/>`_.
->>>>>>> 4aa87e15
 
 
 In this example, natural parameter continuation is used to extend
@@ -66,9 +62,6 @@
 from scipy.optimize import OptimizeResult
 from scipy.sparse import bmat, block_diag, csr_matrix
 
-<<<<<<< HEAD
-from pygmsh import generate_mesh
-from pygmsh.built_in import Geometry
 
 class NewtonConvergenceError(Exception):
     """
@@ -234,9 +227,6 @@
                 * ((max_newton_steps - sol.nit) / (max_newton_steps - 1)) ** 2
             )
             lambda_stepsize = min(lambda_stepsize, lambda_stepsize_max)
-=======
-from pacopy import natural
->>>>>>> 4aa87e15
 
 
 @LinearForm
